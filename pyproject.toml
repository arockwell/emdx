--- conflicted
+++ resolved
@@ -1,6 +1,6 @@
 [tool.poetry]
 name = "emdx"
-version = "0.4.0"
+version = "0.5.0"
 description = "Documentation Index Management System - A powerful knowledge base for developers"
 authors = ["Alex Rockwell <arockwell@gmail.com>"]
 readme = "README.md"
@@ -25,19 +25,6 @@
     "Topic :: Text Processing :: Indexing",
 ]
 
-<<<<<<< HEAD
-dependencies = [
-    "typer[all]>=0.9.0",
-    "rich>=13.0.0",
-    "click>=8.0.0",
-    "python-dotenv>=1.0.0",
-    "gitpython>=3.1.0",
-    "pygments>=2.0.0",
-    "rapidfuzz>=3.0.0",  # For fuzzy title matching
-    "PyGithub>=2.1.0",  # For GitHub gist integration
-    "textual>=0.40.0",  # For terminal UI
-]
-=======
 [tool.poetry.dependencies]
 python = "^3.8"
 typer = {extras = ["all"], version = "^0.9.0"}
@@ -48,7 +35,7 @@
 pygments = "^2.0.0"
 rapidfuzz = "^3.0.0"
 PyGithub = "^2.1.0"
->>>>>>> b6b43303
+textual = "^0.40.0"
 
 [tool.poetry.group.dev.dependencies]
 pytest = "^7.0.0"
