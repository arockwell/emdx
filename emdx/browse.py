--- conflicted
+++ resolved
@@ -24,10 +24,6 @@
     try:
         import json
 
-<<<<<<< HEAD
-=======
-
->>>>>>> b42b4b38
         # Ensure database schema exists
         db.ensure_schema()
 
