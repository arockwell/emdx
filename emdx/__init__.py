--- conflicted
+++ resolved
@@ -2,12 +2,11 @@
 emdx - Documentation Index Management System
 """
 
-<<<<<<< HEAD
 import hashlib
 import time
 from pathlib import Path
 
-__version__ = "0.5.1"
+__version__ = "0.6.0"
 
 # Generate a unique build identifier based on current timestamp and file modification times
 def _generate_build_id():
@@ -25,7 +24,4 @@
         # Fallback to timestamp if file ops fail
         return f"{__version__}-{int(time.time())}"
 
-__build_id__ = _generate_build_id()
-=======
-__version__ = "0.6.0"
->>>>>>> 9cb402bc
+__build_id__ = _generate_build_id()