--- conflicted
+++ resolved
@@ -22,112 +22,88 @@
     def test_cli_version(self):
         """Test version command."""
         result = runner.invoke(app, ["--version"])
-<<<<<<< HEAD
 
-        # Version might not be implemented, but command should be recognized
-        # or show help
-        assert "Usage:" in result.stdout or "version" in result.stdout.lower()
-
-=======
-        
         # Version is not implemented, so it should show an error
         assert result.exit_code != 0
-    
->>>>>>> 1b05d925
+
     def test_cli_subcommand_help(self):
         """Test subcommand help."""
         # Test save help
         result = runner.invoke(app, ["save", "--help"])
-<<<<<<< HEAD
-        assert "Usage:" in result.stdout
-        assert "--title" in result.stdout
-
-        # Test find help
-        result = runner.invoke(app, ["find", "--help"])
-        assert "Usage:" in result.stdout
-        assert "query" in result.stdout.lower() or "search" in result.stdout.lower()
-
-=======
         assert result.exit_code == 0
         assert "save" in result.stdout.lower()
-        
+
         # Test find help
         result = runner.invoke(app, ["find", "--help"])
         assert result.exit_code == 0
         assert "find" in result.stdout.lower()
-    
->>>>>>> 1b05d925
+
     def test_cli_invalid_command(self):
         """Test invalid command shows error."""
         result = runner.invoke(app, ["nonexistent-command"])
 
         assert result.exit_code != 0
-<<<<<<< HEAD
-        # Typer shows different error messages depending on version
-        assert (
-            "No such command" in result.stdout
-            or "Error" in result.stdout
-            or "Invalid" in result.stdout
-        )
-=======
         # Typer shows error in stderr or stdout
         error_output = result.stdout + result.stderr
-        assert "no such command" in error_output.lower() or "invalid" in error_output.lower() or result.exit_code == 2
-    
-    @patch('emdx.database.db')
+        assert (
+            "no such command" in error_output.lower()
+            or "invalid" in error_output.lower()
+            or result.exit_code == 2
+        )
+
+    @patch("emdx.database.db")
     def test_list_command(self, mock_db):
         """Test list command."""
         mock_db.ensure_schema = Mock()
         mock_db.list_documents.return_value = []
-        
+
         result = runner.invoke(app, ["list"])
         # Should work even with empty database
         assert result.exit_code == 0 or "no documents" in result.stdout.lower()
-    
+
     def test_recent_command(self):
         """Test recent command."""
         result = runner.invoke(app, ["recent"])
         # Should work even with empty database
         assert result.exit_code == 0 or "no documents" in result.stdout.lower()
-    
+
     def test_stats_command(self):
         """Test stats command."""
         result = runner.invoke(app, ["stats"])
         # Should show some statistics
         assert result.exit_code == 0
-    
-    @patch('emdx.tags.db')
+
+    @patch("emdx.tags.db")
     def test_tags_list_command(self, mock_db):
         """Test tags list command."""
         mock_conn = Mock()
         mock_conn.execute.return_value.fetchall.return_value = []
         mock_db.get_connection.return_value.__enter__.return_value = mock_conn
-        
+
         result = runner.invoke(app, ["tags", "list"])
         # Should work even with no tags
         assert result.exit_code == 0
-    
+
     def test_save_command_missing_file(self):
         """Test save command with missing file."""
         result = runner.invoke(app, ["save"])
         # Should show error about missing file
         assert result.exit_code != 0
-    
+
     def test_find_command_missing_query(self):
         """Test find command with missing query."""
         result = runner.invoke(app, ["find"])
         # Should show error about missing query
         assert result.exit_code != 0
-    
+
     def test_view_command_missing_id(self):
         """Test view command with missing document ID."""
         result = runner.invoke(app, ["view"])
         # Should show error about missing ID
         assert result.exit_code != 0
-    
+
     def test_delete_command_missing_id(self):
         """Test delete command with missing document ID."""
         result = runner.invoke(app, ["delete"])
         # Should show error about missing ID
-        assert result.exit_code != 0
->>>>>>> 1b05d925
+        assert result.exit_code != 0