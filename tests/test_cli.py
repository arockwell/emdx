"""Simple CLI tests that work without complex mocking."""

from typer.testing import CliRunner
from unittest.mock import Mock, patch

from emdx.cli import app

runner = CliRunner()


class TestCLIBasics:
    """Test basic CLI functionality."""

    def test_cli_help(self):
        """Test help command works."""
        result = runner.invoke(app, ["--help"])

        assert result.exit_code == 0
        assert "Usage:" in result.stdout
        assert "Command" in result.stdout or "Usage:" in result.stdout

    def test_cli_version(self):
        """Test version command."""
        result = runner.invoke(app, ["--version"])

        # Version is not implemented, so it should show an error
        assert result.exit_code != 0

    def test_cli_subcommand_help(self):
        """Test subcommand help."""
        # Test save help
        result = runner.invoke(app, ["save", "--help"])
        assert result.exit_code == 0
        assert "save" in result.stdout.lower()

        # Test find help
        result = runner.invoke(app, ["find", "--help"])
        assert result.exit_code == 0
        assert "find" in result.stdout.lower()

    def test_cli_invalid_command(self):
        """Test invalid command shows error."""
        result = runner.invoke(app, ["nonexistent-command"])

        assert result.exit_code != 0
        # Typer shows error in stderr or stdout
        error_output = result.stdout + result.stderr
        assert (
            "no such command" in error_output.lower()
            or "invalid" in error_output.lower()
            or result.exit_code == 2
        )

<<<<<<< HEAD
    @patch("emdx.database.db")
=======
    @patch("emdx.browse.db")
>>>>>>> e7d8ba2f
    def test_list_command(self, mock_db):
        """Test list command."""
        mock_db.ensure_schema = Mock()
        mock_db.list_documents.return_value = []

        result = runner.invoke(app, ["list"])
        # Should work even with empty database
        assert result.exit_code == 0 or "no documents" in result.stdout.lower()

    def test_recent_command(self):
        """Test recent command."""
        result = runner.invoke(app, ["recent"])
        # Should work even with empty database
        assert result.exit_code == 0 or "no documents" in result.stdout.lower()

    def test_stats_command(self):
        """Test stats command."""
        result = runner.invoke(app, ["stats"])
        # Should show some statistics
        assert result.exit_code == 0

    @patch("emdx.tags.db")
    def test_tags_list_command(self, mock_db):
        """Test tags list command."""
        mock_conn = Mock()
        mock_conn.execute.return_value.fetchall.return_value = []
        mock_db.get_connection.return_value.__enter__.return_value = mock_conn

        result = runner.invoke(app, ["tags", "list"])
        # Should work even with no tags
        assert result.exit_code == 0

    def test_save_command_missing_file(self):
        """Test save command with missing file."""
        result = runner.invoke(app, ["save"])
        # Should show error about missing file
        assert result.exit_code != 0

    def test_find_command_missing_query(self):
        """Test find command with missing query."""
        result = runner.invoke(app, ["find"])
        # Should show error about missing query
        assert result.exit_code != 0

    def test_view_command_missing_id(self):
        """Test view command with missing document ID."""
        result = runner.invoke(app, ["view"])
        # Should show error about missing ID
        assert result.exit_code != 0

    def test_delete_command_missing_id(self):
        """Test delete command with missing document ID."""
        result = runner.invoke(app, ["delete"])
        # Should show error about missing ID
        assert result.exit_code != 0<|MERGE_RESOLUTION|>--- conflicted
+++ resolved
@@ -51,11 +51,7 @@
             or result.exit_code == 2
         )
 
-<<<<<<< HEAD
-    @patch("emdx.database.db")
-=======
     @patch("emdx.browse.db")
->>>>>>> e7d8ba2f
     def test_list_command(self, mock_db):
         """Test list command."""
         mock_db.ensure_schema = Mock()
