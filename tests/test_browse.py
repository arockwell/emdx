"""Tests for browse commands."""

import pytest
from unittest.mock import Mock, patch, MagicMock
from typer.testing import CliRunner

from emdx.browse import app
from test_fixtures import TestDatabase

runner = CliRunner()


class TestBrowseCommands:
    """Test browse command-line interface."""
<<<<<<< HEAD
    
    @patch('emdx.browse.db')
=======

    @patch("emdx.browse.db")
>>>>>>> b42b4b38
    def test_list_command_empty_database(self, mock_db):
        """Test list command with empty database."""
        mock_db.ensure_schema = Mock()
        mock_db.list_documents.return_value = []

        result = runner.invoke(app, ["list"])

        assert result.exit_code == 0
        assert "No documents found" in result.stdout
        mock_db.list_documents.assert_called_once()
<<<<<<< HEAD
    
    @patch('emdx.browse.db')
=======

    @patch("emdx.browse.db")
>>>>>>> b42b4b38
    def test_list_command_with_documents(self, mock_db):
        """Test list command with documents."""
        mock_db.ensure_schema = Mock()
        mock_db.list_documents.return_value = [
            {
                "id": 1,
                "title": "Test Document",
                "project": "test-project",
                "created_at": "2024-01-01 12:00:00",
                "view_count": 5,
            }
        ]

        result = runner.invoke(app, ["list"])

        assert result.exit_code == 0
        assert "Test Document" in result.stdout
        mock_db.list_documents.assert_called_once()
<<<<<<< HEAD
    
    @patch('emdx.browse.db')
=======

    @patch("emdx.browse.db")
>>>>>>> b42b4b38
    def test_list_command_with_project_filter(self, mock_db):
        """Test list command with project filter."""
        mock_db.ensure_schema = Mock()
        mock_db.list_documents.return_value = []

        result = runner.invoke(app, ["list", "--project", "test-project"])

        assert result.exit_code == 0
        mock_db.list_documents.assert_called_once_with(project="test-project", limit=50)
<<<<<<< HEAD
    
    @patch('emdx.browse.db')
=======

    @patch("emdx.browse.db")
>>>>>>> b42b4b38
    def test_list_command_json_format(self, mock_db):
        """Test list command with JSON format."""
        mock_db.ensure_schema = Mock()
        mock_db.list_documents.return_value = [{"id": 1, "title": "Test", "project": "test"}]

        result = runner.invoke(app, ["list", "--format", "json"])

        assert result.exit_code == 0
        assert "[" in result.stdout  # JSON array
        assert '"id": 1' in result.stdout
<<<<<<< HEAD
    
    @patch('emdx.browse.db')
=======

    @patch("emdx.browse.db")
>>>>>>> b42b4b38
    def test_recent_command(self, mock_db):
        """Test recent command."""
        mock_db.ensure_schema = Mock()
        mock_db.get_recently_accessed.return_value = [
            {
                "id": 1,
                "title": "Recent Doc",
                "project": "test",
                "last_accessed": "2024-01-01 14:00:00",
                "view_count": 10,
            }
        ]

        result = runner.invoke(app, ["recent"])

        assert result.exit_code == 0
        assert "Recent Doc" in result.stdout
        mock_db.get_recently_accessed.assert_called_once()
<<<<<<< HEAD
    
    @patch('emdx.browse.db')
=======

    @patch("emdx.browse.db")
>>>>>>> b42b4b38
    def test_stats_command(self, mock_db):
        """Test stats command."""
        mock_db.ensure_schema = Mock()
        mock_db.get_stats.return_value = {
            "total_documents": 100,
            "total_projects": 10,
            "total_size": 1048576,
            "most_viewed": [{"title": "Popular Doc", "view_count": 50}],
            "project_stats": [{"project": "main", "count": 30}],
        }

        result = runner.invoke(app, ["stats"])

        assert result.exit_code == 0
        assert "100" in result.stdout  # total documents
        assert "Popular Doc" in result.stdout
        mock_db.get_stats.assert_called_once()
<<<<<<< HEAD
    
    @patch('emdx.browse.db')
=======

    @patch("emdx.browse.db")
>>>>>>> b42b4b38
    def test_projects_command(self, mock_db):
        """Test projects command."""
        mock_db.ensure_schema = Mock()
        mock_db.get_projects.return_value = [
            {"project": "project-a", "count": 10},
            {"project": "project-b", "count": 5},
            {"project": None, "count": 3},
        ]

        result = runner.invoke(app, ["projects"])

        assert result.exit_code == 0
        assert "project-a" in result.stdout
        assert "10" in result.stdout
        mock_db.get_projects.assert_called_once()
<<<<<<< HEAD
    
    @patch('emdx.browse.db')
=======

    @patch("emdx.browse.db")
>>>>>>> b42b4b38
    def test_projects_command_empty(self, mock_db):
        """Test projects command with no projects."""
        mock_db.ensure_schema = Mock()
        mock_db.get_projects.return_value = []

        result = runner.invoke(app, ["projects"])

        assert result.exit_code == 0
        assert "No projects found" in result.stdout<|MERGE_RESOLUTION|>--- conflicted
+++ resolved
@@ -12,13 +12,8 @@
 
 class TestBrowseCommands:
     """Test browse command-line interface."""
-<<<<<<< HEAD
-    
-    @patch('emdx.browse.db')
-=======
 
     @patch("emdx.browse.db")
->>>>>>> b42b4b38
     def test_list_command_empty_database(self, mock_db):
         """Test list command with empty database."""
         mock_db.ensure_schema = Mock()
@@ -29,13 +24,8 @@
         assert result.exit_code == 0
         assert "No documents found" in result.stdout
         mock_db.list_documents.assert_called_once()
-<<<<<<< HEAD
-    
-    @patch('emdx.browse.db')
-=======
 
     @patch("emdx.browse.db")
->>>>>>> b42b4b38
     def test_list_command_with_documents(self, mock_db):
         """Test list command with documents."""
         mock_db.ensure_schema = Mock()
@@ -54,13 +44,8 @@
         assert result.exit_code == 0
         assert "Test Document" in result.stdout
         mock_db.list_documents.assert_called_once()
-<<<<<<< HEAD
-    
-    @patch('emdx.browse.db')
-=======
 
     @patch("emdx.browse.db")
->>>>>>> b42b4b38
     def test_list_command_with_project_filter(self, mock_db):
         """Test list command with project filter."""
         mock_db.ensure_schema = Mock()
@@ -70,13 +55,8 @@
 
         assert result.exit_code == 0
         mock_db.list_documents.assert_called_once_with(project="test-project", limit=50)
-<<<<<<< HEAD
-    
-    @patch('emdx.browse.db')
-=======
 
     @patch("emdx.browse.db")
->>>>>>> b42b4b38
     def test_list_command_json_format(self, mock_db):
         """Test list command with JSON format."""
         mock_db.ensure_schema = Mock()
@@ -87,13 +67,8 @@
         assert result.exit_code == 0
         assert "[" in result.stdout  # JSON array
         assert '"id": 1' in result.stdout
-<<<<<<< HEAD
-    
-    @patch('emdx.browse.db')
-=======
 
     @patch("emdx.browse.db")
->>>>>>> b42b4b38
     def test_recent_command(self, mock_db):
         """Test recent command."""
         mock_db.ensure_schema = Mock()
@@ -112,13 +87,8 @@
         assert result.exit_code == 0
         assert "Recent Doc" in result.stdout
         mock_db.get_recently_accessed.assert_called_once()
-<<<<<<< HEAD
-    
-    @patch('emdx.browse.db')
-=======
 
     @patch("emdx.browse.db")
->>>>>>> b42b4b38
     def test_stats_command(self, mock_db):
         """Test stats command."""
         mock_db.ensure_schema = Mock()
@@ -136,13 +106,8 @@
         assert "100" in result.stdout  # total documents
         assert "Popular Doc" in result.stdout
         mock_db.get_stats.assert_called_once()
-<<<<<<< HEAD
-    
-    @patch('emdx.browse.db')
-=======
 
     @patch("emdx.browse.db")
->>>>>>> b42b4b38
     def test_projects_command(self, mock_db):
         """Test projects command."""
         mock_db.ensure_schema = Mock()
@@ -158,13 +123,8 @@
         assert "project-a" in result.stdout
         assert "10" in result.stdout
         mock_db.get_projects.assert_called_once()
-<<<<<<< HEAD
-    
-    @patch('emdx.browse.db')
-=======
 
     @patch("emdx.browse.db")
->>>>>>> b42b4b38
     def test_projects_command_empty(self, mock_db):
         """Test projects command with no projects."""
         mock_db.ensure_schema = Mock()
